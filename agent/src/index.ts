import { PGLiteDatabaseAdapter } from "@elizaos/adapter-pglite";
import { PostgresDatabaseAdapter } from "@elizaos/adapter-postgres";
import { RedisClient } from "@elizaos/adapter-redis";
import { SqliteDatabaseAdapter } from "@elizaos/adapter-sqlite";
import { SupabaseDatabaseAdapter } from "@elizaos/adapter-supabase";
import { AutoClientInterface } from "@elizaos/client-auto";
import { DiscordClientInterface } from "@elizaos/client-discord";
import { FarcasterAgentClient } from "@elizaos/client-farcaster";
import { LensAgentClient } from "@elizaos/client-lens";
import { SlackClientInterface } from "@elizaos/client-slack";
import { TelegramClientInterface } from "@elizaos/client-telegram";
import { TwitterClientInterface } from "@elizaos/client-twitter";
// import { ReclaimAdapter } from "@elizaos/plugin-reclaim";
import { PrimusAdapter } from "@elizaos/plugin-primus";

import {
    AgentRuntime,
    CacheManager,
    CacheStore,
    Character,
    Client,
    Clients,
    DbCacheAdapter,
    defaultCharacter,
    elizaLogger,
    FsCacheAdapter,
    IAgentRuntime,
    ICacheManager,
    IDatabaseAdapter,
    IDatabaseCacheAdapter,
    ModelProviderName,
    settings,
    stringToUuid,
    validateCharacterConfig,
} from "@elizaos/core";
import { zgPlugin } from "@elizaos/plugin-0g";

import { bootstrapPlugin } from "@elizaos/plugin-bootstrap";
import createGoatPlugin from "@elizaos/plugin-goat";
// import { intifacePlugin } from "@elizaos/plugin-intiface";
import { DirectClient } from "@elizaos/client-direct";
import { ThreeDGenerationPlugin } from "@elizaos/plugin-3d-generation";
import { abstractPlugin } from "@elizaos/plugin-abstract";
import { akashPlugin } from "@elizaos/plugin-akash";
import { alloraPlugin } from "@elizaos/plugin-allora";
import { aptosPlugin } from "@elizaos/plugin-aptos";
import { artheraPlugin } from "@elizaos/plugin-arthera";
import { autonomePlugin } from "@elizaos/plugin-autonome";
import { availPlugin } from "@elizaos/plugin-avail";
import { avalanchePlugin } from "@elizaos/plugin-avalanche";
import { b2Plugin } from "@elizaos/plugin-b2";
import { binancePlugin } from "@elizaos/plugin-binance";
import { birdeyePlugin } from "@elizaos/plugin-birdeye";
import {
    advancedTradePlugin,
    coinbaseCommercePlugin,
    coinbaseMassPaymentsPlugin,
    tokenContractPlugin,
    tradePlugin,
    webhookPlugin,
} from "@elizaos/plugin-coinbase";
import { coingeckoPlugin } from "@elizaos/plugin-coingecko";
import { coinmarketcapPlugin } from "@elizaos/plugin-coinmarketcap";
import { confluxPlugin } from "@elizaos/plugin-conflux";
import { createCosmosPlugin } from "@elizaos/plugin-cosmos";
import { cronosZkEVMPlugin } from "@elizaos/plugin-cronoszkevm";
import { echoChambersPlugin } from "@elizaos/plugin-echochambers";
import { evmPlugin } from "@elizaos/plugin-evm";
import { flowPlugin } from "@elizaos/plugin-flow";
import { fuelPlugin } from "@elizaos/plugin-fuel";
import { genLayerPlugin } from "@elizaos/plugin-genlayer";
import { giphyPlugin } from "@elizaos/plugin-giphy";
import { hyperliquidPlugin } from "@elizaos/plugin-hyperliquid";
import { imageGenerationPlugin } from "@elizaos/plugin-image-generation";
import { lensPlugin } from "@elizaos/plugin-lensNetwork";
import { letzAIPlugin } from "@elizaos/plugin-letzai";
import { multiversxPlugin } from "@elizaos/plugin-multiversx";
import { nearPlugin } from "@elizaos/plugin-near";
import createNFTCollectionsPlugin from "@elizaos/plugin-nft-collections";
import { nftGenerationPlugin } from "@elizaos/plugin-nft-generation";
import { createNodePlugin } from "@elizaos/plugin-node";
import { obsidianPlugin } from "@elizaos/plugin-obsidian";
import { OpacityAdapter } from "@elizaos/plugin-opacity";
import { openWeatherPlugin } from "@elizaos/plugin-open-weather";
import { quaiPlugin } from "@elizaos/plugin-quai";
import { sgxPlugin } from "@elizaos/plugin-sgx";
import { solanaPlugin } from "@elizaos/plugin-solana";
import { solanaAgentkitPlguin } from "@elizaos/plugin-solana-agentkit";
import { stargazePlugin } from "@elizaos/plugin-stargaze";
import { storyPlugin } from "@elizaos/plugin-story";
import { suiPlugin } from "@elizaos/plugin-sui";
import { TEEMode, teePlugin } from "@elizaos/plugin-tee";
import { teeLogPlugin } from "@elizaos/plugin-tee-log";
import { teeMarlinPlugin } from "@elizaos/plugin-tee-marlin";
import { verifiableLogPlugin } from "@elizaos/plugin-tee-verifiable-log";
import { thirdwebPlugin } from "@elizaos/plugin-thirdweb";
import { tonPlugin } from "@elizaos/plugin-ton";
import { squidRouterPlugin } from "@elizaos/plugin-squid-router";
import { webSearchPlugin } from "@elizaos/plugin-web-search";
import { zksyncEraPlugin } from "@elizaos/plugin-zksync-era";
import Database from "better-sqlite3";
import fs from "fs";
import net from "net";
import path from "path";
import { fileURLToPath } from "url";
import yargs from "yargs";
<<<<<<< HEAD
import { dominosPlugin } from "@elizaos/plugin-dominos";
=======
>>>>>>> ecfd42c7

const __filename = fileURLToPath(import.meta.url); // get the resolved path to the file
const __dirname = path.dirname(__filename); // get the name of the directory

export const wait = (minTime: number = 1000, maxTime: number = 3000) => {
    const waitTime =
        Math.floor(Math.random() * (maxTime - minTime + 1)) + minTime;
    return new Promise((resolve) => setTimeout(resolve, waitTime));
};

const logFetch = async (url: string, options: any) => {
    elizaLogger.debug(`Fetching ${url}`);
    // Disabled to avoid disclosure of sensitive information such as API keys
    // elizaLogger.debug(JSON.stringify(options, null, 2));
    return fetch(url, options);
};

export function parseArguments(): {
    character?: string;
    characters?: string;
} {
    try {
        return yargs(process.argv.slice(3))
            .option("character", {
                type: "string",
                description: "Path to the character JSON file",
            })
            .option("characters", {
                type: "string",
                description:
                    "Comma separated list of paths to character JSON files",
            })
            .parseSync();
    } catch (error) {
        elizaLogger.error("Error parsing arguments:", error);
        return {};
    }
}

function tryLoadFile(filePath: string): string | null {
    try {
        return fs.readFileSync(filePath, "utf8");
    } catch (e) {
        return null;
    }
}
function mergeCharacters(base: Character, child: Character): Character {
    const mergeObjects = (baseObj: any, childObj: any) => {
        const result: any = {};
        const keys = new Set([
            ...Object.keys(baseObj || {}),
            ...Object.keys(childObj || {}),
        ]);
        keys.forEach((key) => {
            if (
                typeof baseObj[key] === "object" &&
                typeof childObj[key] === "object" &&
                !Array.isArray(baseObj[key]) &&
                !Array.isArray(childObj[key])
            ) {
                result[key] = mergeObjects(baseObj[key], childObj[key]);
            } else if (
                Array.isArray(baseObj[key]) ||
                Array.isArray(childObj[key])
            ) {
                result[key] = [
                    ...(baseObj[key] || []),
                    ...(childObj[key] || []),
                ];
            } else {
                result[key] =
                    childObj[key] !== undefined ? childObj[key] : baseObj[key];
            }
        });
        return result;
    };
    return mergeObjects(base, child);
}

async function loadCharacterFromUrl(url: string): Promise<Character> {
    const response = await fetch(url);
    const character = await response.json();
    return jsonToCharacter(url, character);
}

async function jsonToCharacter(
    filePath: string,
    character: any
): Promise<Character> {
    validateCharacterConfig(character);

    // .id isn't really valid
    const characterId = character.id || character.name;
    const characterPrefix = `CHARACTER.${characterId.toUpperCase().replace(/ /g, "_")}.`;
    const characterSettings = Object.entries(process.env)
        .filter(([key]) => key.startsWith(characterPrefix))
        .reduce((settings, [key, value]) => {
            const settingKey = key.slice(characterPrefix.length);
            return { ...settings, [settingKey]: value };
        }, {});
    if (Object.keys(characterSettings).length > 0) {
        character.settings = character.settings || {};
        character.settings.secrets = {
            ...characterSettings,
            ...character.settings.secrets,
        };
    }
    // Handle plugins
    character.plugins = await handlePluginImporting(character.plugins);
    if (character.extends) {
        elizaLogger.info(
            `Merging  ${character.name} character with parent characters`
        );
        for (const extendPath of character.extends) {
            const baseCharacter = await loadCharacter(
                path.resolve(path.dirname(filePath), extendPath)
            );
            character = mergeCharacters(baseCharacter, character);
            elizaLogger.info(
                `Merged ${character.name} with ${baseCharacter.name}`
            );
        }
    }
    return character;
}

async function loadCharacter(filePath: string): Promise<Character> {
    const content = tryLoadFile(filePath);
    if (!content) {
        throw new Error(`Character file not found: ${filePath}`);
    }
    let character = JSON.parse(content);
    return jsonToCharacter(filePath, character);
}

export async function loadCharacters(
    charactersArg: string
): Promise<Character[]> {
    let characterPaths = charactersArg
        ?.split(",")
        .map((filePath) => filePath.trim());
    const loadedCharacters: Character[] = [];

    if (characterPaths?.length > 0) {
        for (const characterPath of characterPaths) {
            let content: string | null = null;
            let resolvedPath = "";

            // Try different path resolutions in order
            const pathsToTry = [
                characterPath, // exact path as specified
                path.resolve(process.cwd(), characterPath), // relative to cwd
                path.resolve(process.cwd(), "agent", characterPath), // Add this
                path.resolve(__dirname, characterPath), // relative to current script
                path.resolve(
                    __dirname,
                    "characters",
                    path.basename(characterPath)
                ), // relative to agent/characters
                path.resolve(
                    __dirname,
                    "../characters",
                    path.basename(characterPath)
                ), // relative to characters dir from agent
                path.resolve(
                    __dirname,
                    "../../characters",
                    path.basename(characterPath)
                ), // relative to project root characters dir
            ];

            elizaLogger.info(
                "Trying paths:",
                pathsToTry.map((p) => ({
                    path: p,
                    exists: fs.existsSync(p),
                }))
            );

            for (const tryPath of pathsToTry) {
                content = tryLoadFile(tryPath);
                if (content !== null) {
                    resolvedPath = tryPath;
                    break;
                }
            }

            if (content === null) {
                elizaLogger.error(
                    `Error loading character from ${characterPath}: File not found in any of the expected locations`
                );
                elizaLogger.error("Tried the following paths:");
                pathsToTry.forEach((p) => elizaLogger.error(` - ${p}`));
                process.exit(1);
            }

            try {
                const character: Character = await loadCharacter(resolvedPath);

                loadedCharacters.push(character);
                elizaLogger.info(
                    `Successfully loaded character from: ${resolvedPath}`
                );
            } catch (e) {
                elizaLogger.error(
                    `Error parsing character from ${resolvedPath}: ${e}`
                );
                process.exit(1);
            }
        }
    }

    if (loadedCharacters.length === 0) {
        if (
            process.env.character_url != "" &&
            process.env.character_url.startsWith("http")
        ) {
            const character = await loadCharacterFromUrl(
                process.env.character_url
            );
            loadedCharacters.push(character);
        }

        elizaLogger.info("No characters found, using default character");
        loadedCharacters.push(defaultCharacter);
    }

    return loadedCharacters;
}

async function handlePluginImporting(plugins: string[]) {
    if (plugins.length > 0) {
        elizaLogger.info("Plugins are: ", plugins);
        const importedPlugins = await Promise.all(
            plugins.map(async (plugin) => {
                try {
                    const importedPlugin = await import(plugin);
                    const functionName =
                        plugin
                            .replace("@elizaos/plugin-", "")
                            .replace(/-./g, (x) => x[1].toUpperCase()) +
                        "Plugin"; // Assumes plugin function is camelCased with Plugin suffix
                    return (
                        importedPlugin.default || importedPlugin[functionName]
                    );
                } catch (importError) {
                    elizaLogger.error(
                        `Failed to import plugin: ${plugin}`,
                        importError
                    );
                    return []; // Return null for failed imports
                }
            })
        );
        return importedPlugins;
    } else {
        return [];
    }
}

export function getTokenForProvider(
    provider: ModelProviderName,
    character: Character
): string | undefined {
    switch (provider) {
        // no key needed for llama_local or gaianet
        case ModelProviderName.LLAMALOCAL:
            return "";
        case ModelProviderName.OLLAMA:
            return "";
        case ModelProviderName.GAIANET:
            return "";
        case ModelProviderName.OPENAI:
            return (
                character.settings?.secrets?.OPENAI_API_KEY ||
                settings.OPENAI_API_KEY
            );
        case ModelProviderName.ETERNALAI:
            return (
                character.settings?.secrets?.ETERNALAI_API_KEY ||
                settings.ETERNALAI_API_KEY
            );
        case ModelProviderName.NINETEEN_AI:
            return (
                character.settings?.secrets?.NINETEEN_AI_API_KEY ||
                settings.NINETEEN_AI_API_KEY
            );
        case ModelProviderName.LLAMACLOUD:
        case ModelProviderName.TOGETHER:
            return (
                character.settings?.secrets?.LLAMACLOUD_API_KEY ||
                settings.LLAMACLOUD_API_KEY ||
                character.settings?.secrets?.TOGETHER_API_KEY ||
                settings.TOGETHER_API_KEY ||
                character.settings?.secrets?.OPENAI_API_KEY ||
                settings.OPENAI_API_KEY
            );
        case ModelProviderName.CLAUDE_VERTEX:
        case ModelProviderName.ANTHROPIC:
            return (
                character.settings?.secrets?.ANTHROPIC_API_KEY ||
                character.settings?.secrets?.CLAUDE_API_KEY ||
                settings.ANTHROPIC_API_KEY ||
                settings.CLAUDE_API_KEY
            );
        case ModelProviderName.REDPILL:
            return (
                character.settings?.secrets?.REDPILL_API_KEY ||
                settings.REDPILL_API_KEY
            );
        case ModelProviderName.OPENROUTER:
            return (
                character.settings?.secrets?.OPENROUTER ||
                settings.OPENROUTER_API_KEY
            );
        case ModelProviderName.GROK:
            return (
                character.settings?.secrets?.GROK_API_KEY ||
                settings.GROK_API_KEY
            );
        case ModelProviderName.HEURIST:
            return (
                character.settings?.secrets?.HEURIST_API_KEY ||
                settings.HEURIST_API_KEY
            );
        case ModelProviderName.GROQ:
            return (
                character.settings?.secrets?.GROQ_API_KEY ||
                settings.GROQ_API_KEY
            );
        case ModelProviderName.GALADRIEL:
            return (
                character.settings?.secrets?.GALADRIEL_API_KEY ||
                settings.GALADRIEL_API_KEY
            );
        case ModelProviderName.FAL:
            return (
                character.settings?.secrets?.FAL_API_KEY || settings.FAL_API_KEY
            );
        case ModelProviderName.ALI_BAILIAN:
            return (
                character.settings?.secrets?.ALI_BAILIAN_API_KEY ||
                settings.ALI_BAILIAN_API_KEY
            );
        case ModelProviderName.VOLENGINE:
            return (
                character.settings?.secrets?.VOLENGINE_API_KEY ||
                settings.VOLENGINE_API_KEY
            );
        case ModelProviderName.NANOGPT:
            return (
                character.settings?.secrets?.NANOGPT_API_KEY ||
                settings.NANOGPT_API_KEY
            );
        case ModelProviderName.HYPERBOLIC:
            return (
                character.settings?.secrets?.HYPERBOLIC_API_KEY ||
                settings.HYPERBOLIC_API_KEY
            );
        case ModelProviderName.VENICE:
            return (
                character.settings?.secrets?.VENICE_API_KEY ||
                settings.VENICE_API_KEY
            );
        case ModelProviderName.AKASH_CHAT_API:
            return (
                character.settings?.secrets?.AKASH_CHAT_API_KEY ||
                settings.AKASH_CHAT_API_KEY
            );
        case ModelProviderName.GOOGLE:
            return (
                character.settings?.secrets?.GOOGLE_GENERATIVE_AI_API_KEY ||
                settings.GOOGLE_GENERATIVE_AI_API_KEY
            );
        case ModelProviderName.MISTRAL:
            return (
                character.settings?.secrets?.MISTRAL_API_KEY ||
                settings.MISTRAL_API_KEY
            );
        case ModelProviderName.LETZAI:
            return (
                character.settings?.secrets?.LETZAI_API_KEY ||
                settings.LETZAI_API_KEY
            );
        case ModelProviderName.INFERA:
            return (
                character.settings?.secrets?.INFERA_API_KEY ||
                settings.INFERA_API_KEY
            );
        case ModelProviderName.DEEPSEEK:
            return (
                character.settings?.secrets?.DEEPSEEK_API_KEY ||
                settings.DEEPSEEK_API_KEY
            );
        default:
            const errorMessage = `Failed to get token - unsupported model provider: ${provider}`;
            elizaLogger.error(errorMessage);
            throw new Error(errorMessage);
    }
}

function initializeDatabase(dataDir: string) {
    if (process.env.SUPABASE_URL && process.env.SUPABASE_ANON_KEY) {
        elizaLogger.info("Initializing Supabase connection...");
        const db = new SupabaseDatabaseAdapter(
            process.env.SUPABASE_URL,
            process.env.SUPABASE_ANON_KEY
        );

        // Test the connection
        db.init()
            .then(() => {
                elizaLogger.success(
                    "Successfully connected to Supabase database"
                );
            })
            .catch((error) => {
                elizaLogger.error("Failed to connect to Supabase:", error);
            });

        return db;
    } else if (process.env.POSTGRES_URL) {
        elizaLogger.info("Initializing PostgreSQL connection...");
        const db = new PostgresDatabaseAdapter({
            connectionString: process.env.POSTGRES_URL,
            parseInputs: true,
        });

        // Test the connection
        db.init()
            .then(() => {
                elizaLogger.success(
                    "Successfully connected to PostgreSQL database"
                );
            })
            .catch((error) => {
                elizaLogger.error("Failed to connect to PostgreSQL:", error);
            });

        return db;
    } else if (process.env.PGLITE_DATA_DIR) {
        elizaLogger.info("Initializing PgLite adapter...");
        // `dataDir: memory://` for in memory pg
        const db = new PGLiteDatabaseAdapter({
            dataDir: process.env.PGLITE_DATA_DIR,
        });
        return db;
    } else {
        const filePath =
            process.env.SQLITE_FILE ?? path.resolve(dataDir, "db.sqlite");
        elizaLogger.info(`Initializing SQLite database at ${filePath}...`);
        const db = new SqliteDatabaseAdapter(new Database(filePath));

        // Test the connection
        db.init()
            .then(() => {
                elizaLogger.success(
                    "Successfully connected to SQLite database"
                );
            })
            .catch((error) => {
                elizaLogger.error("Failed to connect to SQLite:", error);
            });

        return db;
    }
}

// also adds plugins from character file into the runtime
export async function initializeClients(
    character: Character,
    runtime: IAgentRuntime
) {
    // each client can only register once
    // and if we want two we can explicitly support it
    const clients: Record<string, any> = {};
    const clientTypes: string[] =
        character.clients?.map((str) => str.toLowerCase()) || [];
    elizaLogger.log("initializeClients", clientTypes, "for", character.name);

    // Start Auto Client if "auto" detected as a configured client
    if (clientTypes.includes(Clients.AUTO)) {
        const autoClient = await AutoClientInterface.start(runtime);
        if (autoClient) clients.auto = autoClient;
    }

    if (clientTypes.includes(Clients.DISCORD)) {
        const discordClient = await DiscordClientInterface.start(runtime);
        if (discordClient) clients.discord = discordClient;
    }

    if (clientTypes.includes(Clients.TELEGRAM)) {
        const telegramClient = await TelegramClientInterface.start(runtime);
        if (telegramClient) clients.telegram = telegramClient;
    }

    if (clientTypes.includes(Clients.TWITTER)) {
        const twitterClient = await TwitterClientInterface.start(runtime);
        if (twitterClient) {
            clients.twitter = twitterClient;
        }
    }

    if (clientTypes.includes(Clients.FARCASTER)) {
        // why is this one different :(
        const farcasterClient = new FarcasterAgentClient(runtime);
        if (farcasterClient) {
            farcasterClient.start();
            clients.farcaster = farcasterClient;
        }
    }
    if (clientTypes.includes("lens")) {
        const lensClient = new LensAgentClient(runtime);
        lensClient.start();
        clients.lens = lensClient;
    }

    elizaLogger.log("client keys", Object.keys(clients));

    // TODO: Add Slack client to the list
    // Initialize clients as an object

    if (clientTypes.includes("slack")) {
        const slackClient = await SlackClientInterface.start(runtime);
        if (slackClient) clients.slack = slackClient; // Use object property instead of push
    }

    function determineClientType(client: Client): string {
        // Check if client has a direct type identifier
        if ("type" in client) {
            return (client as any).type;
        }

        // Check constructor name
        const constructorName = client.constructor?.name;
        if (constructorName && !constructorName.includes("Object")) {
            return constructorName.toLowerCase().replace("client", "");
        }

        // Fallback: Generate a unique identifier
        return `client_${Date.now()}`;
    }

    if (character.plugins?.length > 0) {
        for (const plugin of character.plugins) {
            if (plugin.clients) {
                for (const client of plugin.clients) {
                    const startedClient = await client.start(runtime);
                    const clientType = determineClientType(client);
                    elizaLogger.debug(
                        `Initializing client of type: ${clientType}`
                    );
                    clients[clientType] = startedClient;
                }
            }
        }
    }

    return clients;
}

function getSecret(character: Character, secret: string) {
    return character.settings?.secrets?.[secret] || process.env[secret];
}

let nodePlugin: any | undefined;

export async function createAgent(
    character: Character,
    db: IDatabaseAdapter,
    cache: ICacheManager,
    token: string
): Promise<AgentRuntime> {
    elizaLogger.log(`Creating runtime for character ${character.name}`);

    nodePlugin ??= createNodePlugin();

    const teeMode = getSecret(character, "TEE_MODE") || "OFF";
    const walletSecretSalt = getSecret(character, "WALLET_SECRET_SALT");

    // Validate TEE configuration
    if (teeMode !== TEEMode.OFF && !walletSecretSalt) {
        elizaLogger.error(
            "WALLET_SECRET_SALT required when TEE_MODE is enabled"
        );
        throw new Error("Invalid TEE configuration");
    }

    let goatPlugin: any | undefined;

    if (getSecret(character, "EVM_PRIVATE_KEY")) {
        goatPlugin = await createGoatPlugin((secret) =>
            getSecret(character, secret)
        );
    }

    // Initialize Reclaim adapter if environment variables are present
    // let verifiableInferenceAdapter;
    // if (
    //     process.env.RECLAIM_APP_ID &&
    //     process.env.RECLAIM_APP_SECRET &&
    //     process.env.VERIFIABLE_INFERENCE_ENABLED === "true"
    // ) {
    //     verifiableInferenceAdapter = new ReclaimAdapter({
    //         appId: process.env.RECLAIM_APP_ID,
    //         appSecret: process.env.RECLAIM_APP_SECRET,
    //         modelProvider: character.modelProvider,
    //         token,
    //     });
    //     elizaLogger.log("Verifiable inference adapter initialized");
    // }
    // Initialize Opacity adapter if environment variables are present
    let verifiableInferenceAdapter;
    if (
        process.env.OPACITY_TEAM_ID &&
        process.env.OPACITY_CLOUDFLARE_NAME &&
        process.env.OPACITY_PROVER_URL &&
        process.env.VERIFIABLE_INFERENCE_ENABLED === "true"
    ) {
        verifiableInferenceAdapter = new OpacityAdapter({
            teamId: process.env.OPACITY_TEAM_ID,
            teamName: process.env.OPACITY_CLOUDFLARE_NAME,
            opacityProverUrl: process.env.OPACITY_PROVER_URL,
            modelProvider: character.modelProvider,
            token: token,
        });
        elizaLogger.log("Verifiable inference adapter initialized");
        elizaLogger.log("teamId", process.env.OPACITY_TEAM_ID);
        elizaLogger.log("teamName", process.env.OPACITY_CLOUDFLARE_NAME);
        elizaLogger.log("opacityProverUrl", process.env.OPACITY_PROVER_URL);
        elizaLogger.log("modelProvider", character.modelProvider);
        elizaLogger.log("token", token);
    }
    if (
        process.env.PRIMUS_APP_ID &&
        process.env.PRIMUS_APP_SECRET &&
        process.env.VERIFIABLE_INFERENCE_ENABLED === "true"
    ) {
        verifiableInferenceAdapter = new PrimusAdapter({
            appId: process.env.PRIMUS_APP_ID,
            appSecret: process.env.PRIMUS_APP_SECRET,
            attMode: "proxytls",
            modelProvider: character.modelProvider,
            token,
        });
        elizaLogger.log("Verifiable inference primus adapter initialized");
    }

    return new AgentRuntime({
        databaseAdapter: db,
        token,
        modelProvider: character.modelProvider,
        evaluators: [],
        character,
        // character.plugins are handled when clients are added
        plugins: [
            bootstrapPlugin,
            getSecret(character, "CONFLUX_CORE_PRIVATE_KEY")
                ? confluxPlugin
                : null,
            nodePlugin,
            getSecret(character, "TAVILY_API_KEY") ? webSearchPlugin : null,
            getSecret(character, "SOLANA_PUBLIC_KEY") ||
            (getSecret(character, "WALLET_PUBLIC_KEY") &&
                !getSecret(character, "WALLET_PUBLIC_KEY")?.startsWith("0x"))
                ? solanaPlugin
                : null,
            getSecret(character, "SOLANA_PRIVATE_KEY")
                ? solanaAgentkitPlguin
                : null,
            getSecret(character, "AUTONOME_JWT_TOKEN") ? autonomePlugin : null,
            (getSecret(character, "NEAR_ADDRESS") ||
                getSecret(character, "NEAR_WALLET_PUBLIC_KEY")) &&
            getSecret(character, "NEAR_WALLET_SECRET_KEY")
                ? nearPlugin
                : null,
            getSecret(character, "EVM_PUBLIC_KEY") ||
            (getSecret(character, "WALLET_PUBLIC_KEY") &&
                getSecret(character, "WALLET_PUBLIC_KEY")?.startsWith("0x"))
                ? evmPlugin
                : null,
            getSecret(character, "COSMOS_RECOVERY_PHRASE") &&
                getSecret(character, "COSMOS_AVAILABLE_CHAINS") &&
                createCosmosPlugin(),
            (getSecret(character, "SOLANA_PUBLIC_KEY") ||
                (getSecret(character, "WALLET_PUBLIC_KEY") &&
                    !getSecret(character, "WALLET_PUBLIC_KEY")?.startsWith(
                        "0x"
                    ))) &&
            getSecret(character, "SOLANA_ADMIN_PUBLIC_KEY") &&
            getSecret(character, "SOLANA_PRIVATE_KEY") &&
            getSecret(character, "SOLANA_ADMIN_PRIVATE_KEY")
                ? nftGenerationPlugin
                : null,
            getSecret(character, "ZEROG_PRIVATE_KEY") ? zgPlugin : null,
            getSecret(character, "COINMARKETCAP_API_KEY")
                ? coinmarketcapPlugin
                : null,
            getSecret(character, "COINBASE_COMMERCE_KEY")
                ? coinbaseCommercePlugin
                : null,
            getSecret(character, "FAL_API_KEY") ||
            getSecret(character, "OPENAI_API_KEY") ||
            getSecret(character, "VENICE_API_KEY") ||
            getSecret(character, "NINETEEN_AI_API_KEY") ||
            getSecret(character, "HEURIST_API_KEY") ||
            getSecret(character, "LIVEPEER_GATEWAY_URL")
                ? imageGenerationPlugin
                : null,
            getSecret(character, "FAL_API_KEY") ? ThreeDGenerationPlugin : null,
            ...(getSecret(character, "COINBASE_API_KEY") &&
            getSecret(character, "COINBASE_PRIVATE_KEY")
                ? [
                      coinbaseMassPaymentsPlugin,
                      tradePlugin,
                      tokenContractPlugin,
                      advancedTradePlugin,
                  ]
                : []),
            ...(teeMode !== TEEMode.OFF && walletSecretSalt ? [teePlugin] : []),
            teeMode !== TEEMode.OFF &&
            walletSecretSalt &&
            getSecret(character, "VLOG")
                ? verifiableLogPlugin
                : null,
            getSecret(character, "SGX") ? sgxPlugin : null,
            getSecret(character, "ENABLE_TEE_LOG") &&
            ((teeMode !== TEEMode.OFF && walletSecretSalt) ||
                getSecret(character, "SGX"))
                ? teeLogPlugin
                : null,
            getSecret(character, "COINBASE_API_KEY") &&
            getSecret(character, "COINBASE_PRIVATE_KEY") &&
            getSecret(character, "COINBASE_NOTIFICATION_URI")
                ? webhookPlugin
                : null,
            goatPlugin,
            getSecret(character, "COINGECKO_API_KEY") ||
            getSecret(character, "COINGECKO_PRO_API_KEY")
                ? coingeckoPlugin
                : null,
            getSecret(character, "EVM_PROVIDER_URL") ? goatPlugin : null,
            getSecret(character, "ABSTRACT_PRIVATE_KEY")
                ? abstractPlugin
                : null,
            getSecret(character, "B2_PRIVATE_KEY") ? b2Plugin: null,
            getSecret(character, "BINANCE_API_KEY") &&
            getSecret(character, "BINANCE_SECRET_KEY")
                ? binancePlugin
                : null,
            getSecret(character, "FLOW_ADDRESS") &&
            getSecret(character, "FLOW_PRIVATE_KEY")
                ? flowPlugin
                : null,
            getSecret(character, "LENS_ADDRESS") &&
            getSecret(character, "LENS_PRIVATE_KEY")
                ? lensPlugin
                : null,
            getSecret(character, "APTOS_PRIVATE_KEY") ? aptosPlugin : null,
            getSecret(character, "MVX_PRIVATE_KEY") ? multiversxPlugin : null,
            getSecret(character, "ZKSYNC_PRIVATE_KEY") ? zksyncEraPlugin : null,
            getSecret(character, "CRONOSZKEVM_PRIVATE_KEY")
                ? cronosZkEVMPlugin
                : null,
            getSecret(character, "TEE_MARLIN") ? teeMarlinPlugin : null,
            getSecret(character, "TON_PRIVATE_KEY") ? tonPlugin : null,
            getSecret(character, "THIRDWEB_SECRET_KEY") ? thirdwebPlugin : null,
            getSecret(character, "SUI_PRIVATE_KEY") ? suiPlugin : null,
            getSecret(character, "STORY_PRIVATE_KEY") ? storyPlugin : null,
            getSecret(character, "SQUID_SDK_URL") &&
            getSecret(character, "SQUID_INTEGRATOR_ID") &&
            getSecret(character, "SQUID_EVM_ADDRESS") &&
            getSecret(character, "SQUID_EVM_PRIVATE_KEY") &&
            getSecret(character, "SQUID_API_THROTTLE_INTERVAL")
                ? squidRouterPlugin
                : null,
            getSecret(character, "FUEL_PRIVATE_KEY") ? fuelPlugin : null,
            getSecret(character, "AVALANCHE_PRIVATE_KEY")
                ? avalanchePlugin
                : null,
            getSecret(character, "BIRDEYE_API_KEY") ? birdeyePlugin : null,
            getSecret(character, "ECHOCHAMBERS_API_URL") &&
            getSecret(character, "ECHOCHAMBERS_API_KEY")
                ? echoChambersPlugin
                : null,
            getSecret(character, "LETZAI_API_KEY") ? letzAIPlugin : null,
            getSecret(character, "STARGAZE_ENDPOINT") ? stargazePlugin : null,
            getSecret(character, "GIPHY_API_KEY") ? giphyPlugin : null,
            getSecret(character, "GENLAYER_PRIVATE_KEY")
                ? genLayerPlugin
                : null,
            getSecret(character, "AVAIL_SEED") &&
            getSecret(character, "AVAIL_APP_ID")
                ? availPlugin
                : null,
            getSecret(character, "OPEN_WEATHER_API_KEY")
                ? openWeatherPlugin
                : null,
            getSecret(character, "OBSIDIAN_API_TOKEN") ? obsidianPlugin : null,
            getSecret(character, "ARTHERA_PRIVATE_KEY")?.startsWith("0x")
                ? artheraPlugin
                : null,
            getSecret(character, "ALLORA_API_KEY") ? alloraPlugin : null,
            getSecret(character, "HYPERLIQUID_PRIVATE_KEY")
                ? hyperliquidPlugin
                : null,
            getSecret(character, "HYPERLIQUID_TESTNET")
                ? hyperliquidPlugin
                : null,
            getSecret(character, "AKASH_MNEMONIC") &&
            getSecret(character, "AKASH_WALLET_ADDRESS")
                ? akashPlugin
                : null,
            getSecret(character, "QUAI_PRIVATE_KEY") ? quaiPlugin : null,
<<<<<<< HEAD
=======
            getSecret(character, "RESERVOIR_API_KEY")
                ? createNFTCollectionsPlugin()
                : null,
>>>>>>> ecfd42c7
        ].filter(Boolean),
        providers: [],
        actions: [],
        services: [],
        managers: [],
        cacheManager: cache,
        fetch: logFetch,
        verifiableInferenceAdapter,
    });
}

function initializeFsCache(baseDir: string, character: Character) {
    if (!character?.id) {
        throw new Error(
            "initializeFsCache requires id to be set in character definition"
        );
    }
    const cacheDir = path.resolve(baseDir, character.id, "cache");

    const cache = new CacheManager(new FsCacheAdapter(cacheDir));
    return cache;
}

function initializeDbCache(character: Character, db: IDatabaseCacheAdapter) {
    if (!character?.id) {
        throw new Error(
            "initializeFsCache requires id to be set in character definition"
        );
    }
    const cache = new CacheManager(new DbCacheAdapter(db, character.id));
    return cache;
}

function initializeCache(
    cacheStore: string,
    character: Character,
    baseDir?: string,
    db?: IDatabaseCacheAdapter
) {
    switch (cacheStore) {
        case CacheStore.REDIS:
            if (process.env.REDIS_URL) {
                elizaLogger.info("Connecting to Redis...");
                const redisClient = new RedisClient(process.env.REDIS_URL);
                if (!character?.id) {
                    throw new Error(
                        "CacheStore.REDIS requires id to be set in character definition"
                    );
                }
                return new CacheManager(
                    new DbCacheAdapter(redisClient, character.id) // Using DbCacheAdapter since RedisClient also implements IDatabaseCacheAdapter
                );
            } else {
                throw new Error("REDIS_URL environment variable is not set.");
            }

        case CacheStore.DATABASE:
            if (db) {
                elizaLogger.info("Using Database Cache...");
                return initializeDbCache(character, db);
            } else {
                throw new Error(
                    "Database adapter is not provided for CacheStore.Database."
                );
            }

        case CacheStore.FILESYSTEM:
            elizaLogger.info("Using File System Cache...");
            if (!baseDir) {
                throw new Error(
                    "baseDir must be provided for CacheStore.FILESYSTEM."
                );
            }
            return initializeFsCache(baseDir, character);

        default:
            throw new Error(
                `Invalid cache store: ${cacheStore} or required configuration missing.`
            );
    }
}

async function startAgent(
    character: Character,
    directClient: DirectClient
): Promise<AgentRuntime> {
    let db: IDatabaseAdapter & IDatabaseCacheAdapter;
    try {
        character.id ??= stringToUuid(character.name);
        character.username ??= character.name;

        const token = getTokenForProvider(character.modelProvider, character);
        const dataDir = path.join(__dirname, "../data");

        if (!fs.existsSync(dataDir)) {
            fs.mkdirSync(dataDir, { recursive: true });
        }

        db = initializeDatabase(dataDir) as IDatabaseAdapter &
            IDatabaseCacheAdapter;

        await db.init();

        const cache = initializeCache(
            process.env.CACHE_STORE ?? CacheStore.DATABASE,
            character,
            "",
            db
        ); // "" should be replaced with dir for file system caching. THOUGHTS: might probably make this into an env
        const runtime: AgentRuntime = await createAgent(
            character,
            db,
            cache,
            token
        );

        // start services/plugins/process knowledge
        await runtime.initialize();

        // start assigned clients
        runtime.clients = await initializeClients(character, runtime);

        // add to container
        directClient.registerAgent(runtime);

        // report to console
        elizaLogger.debug(`Started ${character.name} as ${runtime.agentId}`);

        return runtime;
    } catch (error) {
        elizaLogger.error(
            `Error starting agent for character ${character.name}:`,
            error
        );
        elizaLogger.error(error);
        if (db) {
            await db.close();
        }
        throw error;
    }
}

const checkPortAvailable = (port: number): Promise<boolean> => {
    return new Promise((resolve) => {
        const server = net.createServer();

        server.once("error", (err: NodeJS.ErrnoException) => {
            if (err.code === "EADDRINUSE") {
                resolve(false);
            }
        });

        server.once("listening", () => {
            server.close();
            resolve(true);
        });

        server.listen(port);
    });
};

const startAgents = async () => {
    const directClient = new DirectClient();
    let serverPort = parseInt(settings.SERVER_PORT || "3000");
    const args = parseArguments();
    let charactersArg = args.characters || args.character;
    let characters = [defaultCharacter];

    if (charactersArg) {
        characters = await loadCharacters(charactersArg);
    }

    try {
        for (const character of characters) {
            await startAgent(character, directClient);
        }
    } catch (error) {
        elizaLogger.error("Error starting agents:", error);
    }

    // Find available port
    while (!(await checkPortAvailable(serverPort))) {
        elizaLogger.warn(
            `Port ${serverPort} is in use, trying ${serverPort + 1}`
        );
        serverPort++;
    }

    // upload some agent functionality into directClient
    directClient.startAgent = async (character) => {
        // Handle plugins
        character.plugins = await handlePluginImporting(character.plugins);

        // wrap it so we don't have to inject directClient later
        return startAgent(character, directClient);
    };

    directClient.start(serverPort);

    if (serverPort !== parseInt(settings.SERVER_PORT || "3000")) {
        elizaLogger.log(`Server started on alternate port ${serverPort}`);
    }

    elizaLogger.log(
        "Run `pnpm start:client` to start the client and visit the outputted URL (http://localhost:5173) to chat with your agents. When running multiple agents, use client with different port `SERVER_PORT=3001 pnpm start:client`"
    );
};

startAgents().catch((error) => {
    elizaLogger.error("Unhandled error in startAgents:", error);
    process.exit(1);
});<|MERGE_RESOLUTION|>--- conflicted
+++ resolved
@@ -104,10 +104,6 @@
 import path from "path";
 import { fileURLToPath } from "url";
 import yargs from "yargs";
-<<<<<<< HEAD
-import { dominosPlugin } from "@elizaos/plugin-dominos";
-=======
->>>>>>> ecfd42c7
 
 const __filename = fileURLToPath(import.meta.url); // get the resolved path to the file
 const __dirname = path.dirname(__filename); // get the name of the directory
@@ -922,12 +918,6 @@
                 ? akashPlugin
                 : null,
             getSecret(character, "QUAI_PRIVATE_KEY") ? quaiPlugin : null,
-<<<<<<< HEAD
-=======
-            getSecret(character, "RESERVOIR_API_KEY")
-                ? createNFTCollectionsPlugin()
-                : null,
->>>>>>> ecfd42c7
         ].filter(Boolean),
         providers: [],
         actions: [],
