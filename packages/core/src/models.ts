--- conflicted
+++ resolved
@@ -410,18 +410,12 @@
             [ModelClass.EMBEDDING]: "doubao-embedding",
         },
     },
-<<<<<<< HEAD
     [ModelProviderName.NANOGPT]: {
         endpoint: "https://nano-gpt.com/api/v1",
-=======
-    [ModelProviderName.HYPERBOLIC]: {
-        endpoint: "https://api.hyperbolic.xyz/v1",
->>>>>>> c62a5183
-        settings: {
-            stop: [],
-            maxInputTokens: 128000,
-            maxOutputTokens: 8192,
-<<<<<<< HEAD
+        settings: {
+            stop: [],
+            maxInputTokens: 128000,
+            maxOutputTokens: 8192,
             frequency_penalty: 0.0,
             presence_penalty: 0.0,
             temperature: 0.6,
@@ -431,7 +425,13 @@
             [ModelClass.MEDIUM]: settings.MEDIUM_NANOGPT_MODEL || "gpt-4o",
             [ModelClass.LARGE]: settings.LARGE_NANOGPT_MODEL || "gpt-4o",
         }
-=======
+    },
+    [ModelProviderName.HYPERBOLIC]: {
+        endpoint: "https://api.hyperbolic.xyz/v1",
+        settings: {
+            stop: [],
+            maxInputTokens: 128000,
+            maxOutputTokens: 8192,
             temperature: 0.6,
         },
         model: {
@@ -449,7 +449,6 @@
                 "meta-llama/Meta-Llama-3.1-405-Instruct",
             [ModelClass.IMAGE]: settings.IMAGE_HYPERBOLIC_MODEL || "FLUX.1-dev",
         },
->>>>>>> c62a5183
     },
 };
 
